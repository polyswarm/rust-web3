[package]
name = "web3"
version = "0.0.3"
description = "Ethereum JSON-RPC client."
homepage = "https://github.com/tomusdrw/rust-web3"
repository = "https://github.com/tomusdrw/rust-web3"
documentation = "https://tomusdrw.github.io/rust-web3/web3/index.html"
license = "LGPL-3.0"
keywords = ["jsonrpc", "web3", "ethereum", "rpc", "client"]
authors = ["Tomasz Drwięga <tomasz@ethcore.io>"]

[dependencies]
ethabi = "1.1"
futures = "0.1"
jsonrpc-core = "7.0"
log = "0.3"
rustc-serialize = "0.3"
serde = "1.0"
serde_json = "1.0"
serde_derive = "1.0"
parking_lot = "0.4"
# Optional deps
hyper = { version = "0.10", optional = true }
tokio-core = { version = "0.1", optional = true }
tokio-uds = { version = "0.1", optional = true }
<<<<<<< HEAD
=======
tokio-timer = "0.1"
parking_lot = { version = "0.4", optional = true }
>>>>>>> e5b63f96

[dev-dependencies]
# For examples
tokio-core = "0.1"
futures-cpupool = "0.1"

[features]
default = ["http", "ipc"]
# TODO [ToDr] move transports to separate crates
http = ["hyper"]
<<<<<<< HEAD
ipc = ["tokio-uds", "tokio-core"]
=======
ipc = ["tokio-uds", "tokio-core", "parking_lot"]

[workspace]
>>>>>>> e5b63f96
<|MERGE_RESOLUTION|>--- conflicted
+++ resolved
@@ -14,20 +14,16 @@
 futures = "0.1"
 jsonrpc-core = "7.0"
 log = "0.3"
+parking_lot = "0.4"
 rustc-serialize = "0.3"
 serde = "1.0"
 serde_json = "1.0"
 serde_derive = "1.0"
-parking_lot = "0.4"
+tokio-timer = "0.1"
 # Optional deps
 hyper = { version = "0.10", optional = true }
 tokio-core = { version = "0.1", optional = true }
 tokio-uds = { version = "0.1", optional = true }
-<<<<<<< HEAD
-=======
-tokio-timer = "0.1"
-parking_lot = { version = "0.4", optional = true }
->>>>>>> e5b63f96
 
 [dev-dependencies]
 # For examples
@@ -38,10 +34,6 @@
 default = ["http", "ipc"]
 # TODO [ToDr] move transports to separate crates
 http = ["hyper"]
-<<<<<<< HEAD
 ipc = ["tokio-uds", "tokio-core"]
-=======
-ipc = ["tokio-uds", "tokio-core", "parking_lot"]
 
-[workspace]
->>>>>>> e5b63f96
+[workspace]